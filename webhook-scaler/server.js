const express = require('express');
const crypto = require('node:crypto');
const { execSync } = require('child_process');

const app = express();
const PORT = process.env.PORT || 3000;

// Configuration from environment variables
const config = {
  webhookSecret: process.env.GITHUB_WEBHOOK_SECRET,
  minRunners: parseInt(process.env.MIN_RUNNERS || '1'),
  maxRunners: parseInt(process.env.MAX_RUNNERS || '5'),
  scaleUpFactor: parseInt(process.env.SCALE_UP_FACTOR || '1'),
  scaleDownDelay: parseInt(process.env.SCALE_DOWN_DELAY || '300') * 1000, // Convert to ms
  logLevel: process.env.LOG_LEVEL || 'info',
  repository: process.env.GITHUB_REPOSITORY
};

// State tracking
let activeJobs = new Set();
let queuedJobs = new Set();
let maintenanceInterval = null;
let lastScaleAction = 0;
let pendingScaleDown = null;

// Middleware
app.use(express.json());

// Logging helper
function log(level, message, data = {}) {
  const levels = ['error', 'warn', 'info', 'debug'];
  const configLevel = levels.indexOf(config.logLevel);
  const messageLevel = levels.indexOf(level);
  
  if (messageLevel <= configLevel) {
    console.log(JSON.stringify({
      timestamp: new Date().toISOString(),
      level,
      message,
      ...data
    }));
  }
}

// Webhook signature verification
function verifySignature(payload, signature) {
  if (!config.webhookSecret) {
    log('warn', 'No webhook secret configured, skipping verification');
    return true;
  }

  const expectedSignature = 'sha256=' + crypto
    .createHmac('sha256', config.webhookSecret)
    .update(payload)
    .digest('hex');

  return crypto.timingSafeEqual(
    Buffer.from(signature),
    Buffer.from(expectedSignature)
  );
}

// Helper function to get current runner count
function getCurrentRunnerCount() {
  try {
    const output = execSync('docker ps --filter "label=com.github.runner.scaler=worker" --format "{{.Names}}"', {
      stdio: 'pipe',
      timeout: 10000,
      encoding: 'utf8'
    });
    const runnerNames = output.trim().split('\n').filter(name => name.length > 0);
    return runnerNames.length;
  } catch (error) {
    log('error', 'Failed to get current runner count', { error: error.message });
    return 0;
  }
}

// Helper function to create a new runner container
function createRunnerContainer() {
  try {
    const timestamp = Date.now();
    const containerName = `romulus_github-runner_${timestamp}`;
    
    const dockerCmd = [
      'docker run -d',
      `--name ${containerName}`,
      '--restart unless-stopped',
      '--network romulus_frontend',
      '--label "com.github.runner.scaler=worker"',
      '--label "com.docker.compose.project=romulus"',
      '--label "com.docker.compose.service=github-runner"',
      `-e RUNNER_WORKDIR=/tmp/runner/work`,
      `-e RUNNER_GROUP=${process.env.RUNNER_GROUP || 'default'}`,
      `-e RUNNER_SCOPE=repo`,
      `-e LABELS=self-hosted,Linux,X64,homeserver,docker`,
      `-e REPO_URL=https://github.com/${config.repository}`,
      `-e ACCESS_TOKEN=${process.env.GITHUB_RUNNER_TOKEN}`,
      `-e RUNNER_REPLACE_EXISTING=false`,
      `-e DISABLE_RUNNER_UPDATE=false`,
      `-e EPHEMERAL=true`,
      `-e DOCKER_HOST=unix:///var/run/docker.sock`,
      `-e START_DOCKER_SERVICE=false`,
      `-e RUN_AS_ROOT=true`,
      `-e TZ=${process.env.TZ || 'UTC'}`,
      `-v ${process.env.SSD_PATH || '/tmp'}/runner/work:/tmp/runner/work`,
      `-v /var/run/docker.sock:/var/run/docker.sock:rw`
    ];
    
<<<<<<< HEAD
    // Skip PROJECT_PATH mount entirely for autoscaled containers
    // Ephemeral runners will checkout their own workspace via GitHub Actions
    const projectPath = process.env.PROJECT_PATH;
    log('info', `Skipping PROJECT_PATH mount for autoscaled runner`, { 
      projectPath: projectPath,
      reason: 'Ephemeral runners manage their own workspace - no host mounts needed'
    });
=======
    // Only add PROJECT_PATH mount if it's set and not a GitHub Actions workspace
    const projectPath = process.env.PROJECT_PATH;
    if (projectPath && !projectPath.includes('/runner/work/')) {
      dockerCmd.push(`-v ${projectPath}:/workspace:ro`);
    }
>>>>>>> fc72d86d
    
    dockerCmd.push(
      `--memory=${process.env.RUNNER_MEMORY_LIMIT || '4g'}`,
      `--cpus=${process.env.RUNNER_CPU_LIMIT || '4.0'}`,
      '--security-opt no-new-privileges:true',
      'myoung34/github-runner:latest'
    );
    
    const dockerCmdString = dockerCmd.join(' ');
    
    execSync(dockerCmdString, {
      stdio: 'pipe',
      timeout: 30000,
      encoding: 'utf8',
      cwd: '/app'
    });
    
    log('info', `Created new runner container: ${containerName}`);
    return containerName;
  } catch (error) {
    log('error', 'Failed to create runner container', { error: error.message });
    return null;
  }
}

// Helper function to remove excess runner containers
function removeExcessRunners(targetCount) {
  try {
    const output = execSync('docker ps --filter "label=com.github.runner.scaler=worker" --format "{{.Names}} {{.CreatedAt}}"', {
      stdio: 'pipe',
      timeout: 10000,
      encoding: 'utf8'
    });
    
    const containers = output.trim().split('\n')
      .filter(line => line.length > 0)
      .map(line => {
        const parts = line.split(' ');
        return {
          name: parts[0],
          created: new Date(parts.slice(1).join(' '))
        };
      })
      .sort((a, b) => b.created - a.created); // Sort by creation time, newest first
    
    const currentCount = containers.length;
    if (currentCount <= targetCount) {
      return; // Nothing to remove
    }
    
    const containersToRemove = containers.slice(targetCount); // Remove oldest containers
    
    for (const container of containersToRemove) {
      try {
        execSync(`docker stop ${container.name}`, {
          stdio: 'pipe',
          timeout: 15000
        });
        execSync(`docker rm ${container.name}`, {
          stdio: 'pipe',
          timeout: 10000
        });
        log('info', `Removed excess runner container: ${container.name}`);
      } catch (error) {
        log('error', `Failed to remove container ${container.name}`, { error: error.message });
      }
    }
  } catch (error) {
    log('error', 'Failed to remove excess runners', { error: error.message });
  }
}

// Function to scale runners to a specific count
function scaleRunners(targetCount) {
  const currentCount = getCurrentRunnerCount();
  
  if (currentCount === targetCount) {
    log('debug', 'Already at target runner count', { current: currentCount, target: targetCount });
    return true;
  }
  
  log('info', 'Scaling runners', { current: currentCount, target: targetCount });
  
  if (currentCount < targetCount) {
    // Scale up: create new containers
    const containersToCreate = targetCount - currentCount;
    let successCount = 0;
    
    for (let i = 0; i < containersToCreate; i++) {
      if (createRunnerContainer()) {
        successCount++;
      }
    }
    
    log('info', `Scale up completed: created ${successCount}/${containersToCreate} containers`);
    return successCount === containersToCreate;
  } else {
    // Scale down: remove excess containers
    removeExcessRunners(targetCount);
    
    // Verify the scaling
    setTimeout(() => {
      const finalCount = getCurrentRunnerCount();
      log('info', `Scale down completed: final count ${finalCount}, target ${targetCount}`);
    }, 2000);
    
    return true;
  }
}

// Function to calculate optimal runner count based on queue and active jobs
function calculateOptimalRunnerCount() {
  const currentCount = getCurrentRunnerCount();
  const queuedCount = queuedJobs.size;
  const activeCount = activeJobs.size;
  
  // Always ensure minimum runners
  let targetCount = Math.max(config.minRunners, currentCount);
  
  // Scale up logic: ensure we have enough runners for queued jobs
  if (queuedCount > 0) {
    // We want at least as many runners as queued jobs, plus some buffer for currently active jobs
    const neededRunners = Math.min(queuedCount + activeCount, config.maxRunners);
    targetCount = Math.max(targetCount, neededRunners);
    
    log('info', 'Scaling up for queued jobs', {
      queued: queuedCount,
      active: activeCount,
      current: currentCount,
      target: targetCount
    });
  } else if (activeCount === 0 && currentCount > config.minRunners) {
    // Scale down logic: if no jobs are running and we have more than minimum runners
    // Only scale down after a delay to avoid thrashing
    targetCount = config.minRunners;
    
    log('info', 'Preparing to scale down - no active jobs', {
      current: currentCount,
      target: targetCount,
      minRunners: config.minRunners
    });
  }
  
  return Math.min(Math.max(targetCount, config.minRunners), config.maxRunners);
}

// Function to ensure optimal number of runners
function ensureOptimalRunners(immediate = false) {
  const currentCount = getCurrentRunnerCount();
  const targetCount = calculateOptimalRunnerCount();
  
  log('info', 'Runner scaling check', {
    current: currentCount,
    target: targetCount,
    queued: queuedJobs.size,
    active: activeJobs.size,
    immediate
  });
  
  // Prevent too frequent scaling actions
  const now = Date.now();
  const timeSinceLastScale = now - lastScaleAction;
  const minScaleInterval = 10000; // 10 seconds minimum between scaling actions
  
  if (!immediate && timeSinceLastScale < minScaleInterval) {
    log('debug', 'Skipping scaling - too soon after last action', {
      timeSinceLastScale: Math.round(timeSinceLastScale / 1000),
      minInterval: Math.round(minScaleInterval / 1000)
    });
    return currentCount;
  }
  
  if (targetCount !== currentCount) {
    if (targetCount > currentCount) {
      // Scale up immediately when jobs are queued
      if (scaleRunners(targetCount)) {
        lastScaleAction = now;
        // Clear any pending scale down
        if (pendingScaleDown) {
          clearTimeout(pendingScaleDown);
          pendingScaleDown = null;
        }
      }
    } else if (targetCount < currentCount) {
      // Scale down with delay to avoid thrashing
      if (pendingScaleDown) {
        clearTimeout(pendingScaleDown);
      }
      
      log('info', `Scheduling scale down in ${config.scaleDownDelay / 1000} seconds`);
      pendingScaleDown = setTimeout(() => {
        const recalculatedTarget = calculateOptimalRunnerCount();
        const currentAtDelay = getCurrentRunnerCount();
        
        // Double-check that we still want to scale down
        if (recalculatedTarget < currentAtDelay && queuedJobs.size === 0 && activeJobs.size === 0) {
          if (scaleRunners(recalculatedTarget)) {
            lastScaleAction = Date.now();
          }
        } else {
          log('info', 'Scale down cancelled - jobs appeared during delay');
        }
        pendingScaleDown = null;
      }, config.scaleDownDelay);
    }
    
    // Wait a moment for containers to start, then check final count
    setTimeout(() => {
      const finalCount = getCurrentRunnerCount();
      log('info', `Scaling check completed. Final runner count: ${finalCount}`);
    }, 5000);
  } else {
    log('debug', 'No scaling needed - already at optimal count');
  }
  
  return currentCount;
}



// Health check endpoint
app.get('/health', (req, res) => {
  const currentCount = getCurrentRunnerCount();
  res.json({
    status: 'healthy',
    timestamp: new Date().toISOString(),
    runners: {
      current: currentCount,
      optimal: calculateOptimalRunnerCount(),
      min: config.minRunners,
      max: config.maxRunners
    },
    jobs: {
      queued: queuedJobs.size,
      active: activeJobs.size,
      total: queuedJobs.size + activeJobs.size
    }
  });
});

// Webhook endpoint
app.post('/webhook', (req, res) => {
  const signature = req.get('X-Hub-Signature-256');
  const payload = JSON.stringify(req.body);
  
  // Verify webhook signature
  if (!verifySignature(payload, signature)) {
    log('warn', 'Invalid webhook signature');
    return res.status(401).json({ error: 'Invalid signature' });
  }
  
  const event = req.body;
  const eventType = req.get('X-GitHub-Event');
  
  log('debug', 'Received webhook', {
    event: eventType,
    action: event.action,
    repository: event.repository?.full_name
  });
  
  // Only process workflow_job events for our repository
  if (eventType !== 'workflow_job') {
    log('debug', 'Ignoring non-workflow_job event', { eventType });
    return res.json({ message: 'Event ignored' });
  }
  
  if (config.repository && event.repository?.full_name !== config.repository) {
    log('debug', 'Ignoring event from different repository', {
      received: event.repository?.full_name,
      expected: config.repository
    });
    return res.json({ message: 'Repository mismatch' });
  }
  
  const job = event.workflow_job;
  const jobId = job.id;
  const action = event.action;
  
  // Check if job targets self-hosted runners
  const labels = job.labels || [];
  const isSelfHosted = labels.includes('self-hosted');
  
  if (!isSelfHosted) {
    log('debug', 'Job does not target self-hosted runners', { jobId, labels });
    return res.json({ message: 'Not a self-hosted job' });
  }
  
  log('info', 'Processing workflow job event', {
    action,
    jobId,
    jobName: job.name,
    labels
  });
  
  try {
    switch (action) {
      case 'queued':
        queuedJobs.add(jobId);
        log('info', `Job ${jobId} queued`, {
          queuedJobs: queuedJobs.size,
          activeJobs: activeJobs.size
        });
        
        // Trigger immediate scale-up for queued jobs
        ensureOptimalRunners(true);
        break;
        
      case 'in_progress':
        // Move from queued to active
        queuedJobs.delete(jobId);
        activeJobs.add(jobId);
        log('info', `Job ${jobId} started`, {
          queuedJobs: queuedJobs.size,
          activeJobs: activeJobs.size
        });
        break;
        
      case 'completed':
      case 'cancelled':
        // Remove from both sets (job could be in either)
        queuedJobs.delete(jobId);
        activeJobs.delete(jobId);
        log('info', `Job ${jobId} ${action}`, {
          queuedJobs: queuedJobs.size,
          activeJobs: activeJobs.size
        });
        
        // Check if we can scale down
        ensureOptimalRunners();
        break;
        
      default:
        log('debug', `Unhandled action: ${action}`);
    }
    
    res.json({ 
      message: 'Webhook processed successfully',
      action,
      jobId,
      queuedJobs: queuedJobs.size,
      activeJobs: activeJobs.size,
      currentRunners: getCurrentRunnerCount()
    });
    
  } catch (error) {
    log('error', 'Error processing webhook', {
      error: error.message,
      action,
      jobId
    });
    res.status(500).json({ error: 'Internal server error' });
  }
});

// Stats endpoint
app.get('/stats', (req, res) => {
  const currentCount = getCurrentRunnerCount();
  const optimalCount = calculateOptimalRunnerCount();
  
  res.json({
    config: {
      minRunners: config.minRunners,
      maxRunners: config.maxRunners,
      scaleUpFactor: config.scaleUpFactor,
      scaleDownDelay: config.scaleDownDelay / 1000,
      repository: config.repository
    },
    runners: {
      current: currentCount,
      optimal: optimalCount,
      scalingNeeded: currentCount !== optimalCount
    },
    jobs: {
      queued: {
        count: queuedJobs.size,
        ids: Array.from(queuedJobs)
      },
      active: {
        count: activeJobs.size,
        ids: Array.from(activeJobs)
      }
    },
    state: {
      lastScaleAction: new Date(lastScaleAction).toISOString(),
      hasPendingScaleDown: pendingScaleDown !== null,
      hasMaintenanceInterval: maintenanceInterval !== null
    }
  });
});

// Periodic maintenance to ensure optimal runners (every 2 minutes)
function startMaintenanceInterval() {
  maintenanceInterval = setInterval(() => {
    log('info', 'Running periodic maintenance check');
    
    // Note: In a production environment, you might want to implement
    // stale job cleanup based on timestamps. For now, we rely on webhook events.
    
    ensureOptimalRunners();
  }, 120 * 1000); // Every 2 minutes
  
  log('info', 'Started periodic maintenance (every 2 minutes)');
}

// Graceful shutdown
process.on('SIGTERM', () => {
  log('info', 'Received SIGTERM, shutting down gracefully');
  
  if (pendingScaleDown) {
    clearTimeout(pendingScaleDown);
  }
  
  if (maintenanceInterval) {
    clearInterval(maintenanceInterval);
  }
  
  process.exit(0);
});

process.on('SIGINT', () => {
  log('info', 'Received SIGINT, shutting down gracefully');
  
  if (pendingScaleDown) {
    clearTimeout(pendingScaleDown);
  }
  
  if (maintenanceInterval) {
    clearInterval(maintenanceInterval);
  }
  
  process.exit(0);
});

// Start server
app.listen(PORT, () => {
  log('info', 'GitHub Runner Webhook Scaler started', {
    port: PORT,
    config: {
      minRunners: config.minRunners,
      maxRunners: config.maxRunners,
      scaleUpFactor: config.scaleUpFactor,
      scaleDownDelaySeconds: config.scaleDownDelay / 1000,
      repository: config.repository
    }
  });
  
  // Ensure optimal runners on startup
  log('info', 'Ensuring optimal runners on startup...');
  try {
    ensureOptimalRunners(true);
    log('info', 'Initial scaling check completed');
  } catch (error) {
    log('error', 'Failed to ensure optimal runners on startup', { error: error.message });
  }
  
  // Start periodic maintenance
  startMaintenanceInterval();
});<|MERGE_RESOLUTION|>--- conflicted
+++ resolved
@@ -107,21 +107,11 @@
       `-v /var/run/docker.sock:/var/run/docker.sock:rw`
     ];
     
-<<<<<<< HEAD
-    // Skip PROJECT_PATH mount entirely for autoscaled containers
-    // Ephemeral runners will checkout their own workspace via GitHub Actions
     const projectPath = process.env.PROJECT_PATH;
     log('info', `Skipping PROJECT_PATH mount for autoscaled runner`, { 
       projectPath: projectPath,
       reason: 'Ephemeral runners manage their own workspace - no host mounts needed'
     });
-=======
-    // Only add PROJECT_PATH mount if it's set and not a GitHub Actions workspace
-    const projectPath = process.env.PROJECT_PATH;
-    if (projectPath && !projectPath.includes('/runner/work/')) {
-      dockerCmd.push(`-v ${projectPath}:/workspace:ro`);
-    }
->>>>>>> fc72d86d
     
     dockerCmd.push(
       `--memory=${process.env.RUNNER_MEMORY_LIMIT || '4g'}`,
