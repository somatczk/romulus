name: Deploy Homeserver

on:
  push:
    branches: [ master ]
  workflow_dispatch:

concurrency:
  group: deploy
  cancel-in-progress: true

permissions:
  contents: read

jobs:
  deploy:
    name: Deploy Infrastructure
    runs-on: self-hosted
    timeout-minutes: 29
    
    steps:
    - name: Clean Previous Run Files
      run: |
        # Fix permissions on any files from previous runs that might block checkout
        sudo chown -R $USER:$USER . || true
        sudo chmod -R u+w . || true
        # Remove any problematic directories
        sudo rm -rf compose/core/configs/ || true

    - name: Checkout Repository
      uses: actions/checkout@v4
      with:
        fetch-depth: 0
        clean: true

    # Decrypt environment secrets from encrypted JSON file
    - name: Decrypt Environment Secrets
      run: ./scripts/decrypt-large-secrets.sh homeserver-env-secrets.json
      env:
        LARGE_SECRET_PASSPHRASE_HOMESERVER_ENV_SECRETS_JSON: ${{ secrets.ENV_SECRETS_PASSPHRASE }}

    # Verify and prepare environment variables from the decrypted JSON file
    - name: Prepare Environment Variables
      run: |
        # Verify the JSON file exists and is valid
        if [ ! -f "$HOME/secrets/homeserver-env-secrets.json" ]; then
          echo "::error::Environment secrets file not found"
          exit 1
        fi
        
        # Validate JSON format
        if ! jq empty "$HOME/secrets/homeserver-env-secrets.json" 2>/dev/null; then
          echo "::error::Invalid JSON format in environment secrets"
          exit 1
        fi
        
        # Count loaded variables (for verification)
        VARIABLE_COUNT=$(jq 'keys | length' "$HOME/secrets/homeserver-env-secrets.json")
        echo "::notice::Environment file contains $VARIABLE_COUNT variables"
        
        # Verify critical variables are present (without exposing values)
        CRITICAL_VARS=("DOMAIN" "CLOUDFLARE_API_TOKEN" "MYSQL_ROOT_PASSWORD" "REDIS_PASSWORD")
        for var in "${CRITICAL_VARS[@]}"; do
          if jq -e "has(\"$var\")" "$HOME/secrets/homeserver-env-secrets.json" >/dev/null; then
            echo "::notice::Critical variable $var verified"
          else
            echo "::error::Critical variable $var is missing"
            exit 1
          fi
        done

    - name: Validate Configuration
      run: |
        # Load environment variables for this step only
        export $(jq -r 'to_entries[] | "\(.key)=\(.value)"' "$HOME/secrets/homeserver-env-secrets.json" | xargs)
        docker-compose config --quiet

    - name: Create Required Directories
      run: |
        # Load environment variables for this step only
        export $(jq -r 'to_entries[] | "\(.key)=\(.value)"' "$HOME/secrets/homeserver-env-secrets.json" | xargs)
        # Clean up any incorrectly created directories first
        sudo rm -rf "${SSD_PATH}/config" || true
        
        # Create application directories (removed config/{...} that was conflicting with Caddy)
        sudo mkdir -p "${SSD_PATH}"/{caddy/{data,config},databases/{mariadb,redis},monitoring/{prometheus,grafana,loki,alertmanager,uptime-kuma}}
        sudo mkdir -p "${NVME_PATH}/games/cs2"
        sudo mkdir -p "${HDD_PATH}"/{media,downloads/complete}
        
        # Create GitHub runner directories
        sudo mkdir -p "${SSD_PATH}/runner/work" || true
        
        # Set proper ownership from the start
        sudo chown -R "${PUID}:${PGID}" "${SSD_PATH}" "${NVME_PATH}" "${HDD_PATH}" || true
        # Ensure the runner user can also access these directories
        sudo chmod -R u+rwx,g+rwx "${SSD_PATH}" "${NVME_PATH}" "${HDD_PATH}" || true

    - name: Set Container-Specific Permissions
      run: |
        # Load environment variables for this step only
        export $(jq -r 'to_entries[] | "\(.key)=\(.value)"' "$HOME/secrets/homeserver-env-secrets.json" | xargs)
        echo "Setting container-specific directory permissions..."
        # Set permissions for monitoring services with their specific user IDs
        sudo chown -R 472:472 "${SSD_PATH}/monitoring/grafana" || true
        sudo chown -R 65534:65534 "${SSD_PATH}/monitoring/prometheus" || true
        sudo chown -R 10001:10001 "${SSD_PATH}/monitoring/loki" || true
        sudo chown -R 65534:65534 "${SSD_PATH}/monitoring/alertmanager" || true
        sudo chown -R root:root "${SSD_PATH}/monitoring/uptime-kuma" || true
        sudo chown -R root:root "${SSD_PATH}/monitoring/fail2ban" || true
        echo "Container permissions set successfully"

    - name: Fix GitHub Runner Permissions
      run: |
        # Load environment variables for this step only
        export $(jq -r 'to_entries[] | "\(.key)=\(.value)"' "$HOME/secrets/homeserver-env-secrets.json" | xargs)
        echo "Fixing GitHub runner directory permissions..."
        
        # Ensure runner directories exist and have correct permissions
        sudo mkdir -p "${SSD_PATH}/runner/work" || true
        sudo chown -R "${PUID}:${PGID}" "${SSD_PATH}/runner" || true
        sudo chmod -R 755 "${SSD_PATH}/runner" || true
        
        # Fix any existing runner work directory permissions
        if [ -d "${SSD_PATH}/runner/work" ]; then
          sudo chown -R "${PUID}:${PGID}" "${SSD_PATH}/runner/work" || true
          sudo chmod -R 755 "${SSD_PATH}/runner/work" || true
        fi
        
        echo "GitHub runner permissions fixed successfully"

    # Ensure all required configuration files exist BEFORE deployment
    - name: Setup Configuration Files
      run: |
        echo "Setting up configuration files..."
        
        # Ensure config directories exist
        mkdir -p configs/caddy/
        
        # Check if Caddyfile exists in the expected location
        if [ ! -f "configs/caddy/Caddyfile" ]; then
          echo "Warning: Caddyfile not found at configs/caddy/Caddyfile"
          # Fix if possible by copying from a known location
          if [ -f "/tmp/Caddyfile" ]; then
            echo "Copying Caddyfile from /tmp/Caddyfile"
            cp /tmp/Caddyfile configs/caddy/Caddyfile
          else
            echo "::error::Cannot find Caddyfile to copy"
            exit 1
          fi
        fi
        
        # Verify file permissions
        chmod 644 configs/caddy/Caddyfile
        echo "Caddy configuration setup successfully"

    - name: Deploy Core Infrastructure
      run: |
        # Load environment variables for this step only
        export $(jq -r 'to_entries[] | "\(.key)=\(.value)"' "$HOME/secrets/homeserver-env-secrets.json" | xargs)
        echo "Stopping existing core infrastructure containers..."
        docker-compose stop caddy cloudflare-ddns mariadb redis runner-webhook || true
        docker-compose rm -f caddy cloudflare-ddns mariadb redis runner-webhook || true

        echo "Deploying core infrastructure services..."
        docker-compose up -d caddy cloudflare-ddns mariadb redis
        
        echo "Deploying webhook scaler..."
        docker-compose up -d runner-webhook
        
        echo "Waiting for core services and webhook scaler..."
        sleep 30
        
        docker-compose ps mariadb | grep -q "Up" || exit 1
        docker-compose ps redis | grep -q "Up" || exit 1
        docker-compose ps runner-webhook | grep -q "Up" || exit 1
        
        echo "Webhook scaler is running and will manage GitHub runners automatically"

    - name: Deploy Application Services  
      run: |
        # Load environment variables for this step only
        export $(jq -r 'to_entries[] | "\(.key)=\(.value)"' "$HOME/secrets/homeserver-env-secrets.json" | xargs)
        echo "Stopping existing application services..."
        docker-compose stop plex qbittorrent teamspeak cs2-server || true
        docker-compose rm -f plex qbittorrent teamspeak cs2-server || true
        
        echo "Deploying application services..."
        docker-compose up -d plex qbittorrent teamspeak cs2-server
        sleep 30

    # Create MySQL exporter configuration file
<<<<<<< HEAD
=======
    # Ensure all required configuration files exist
    - name: Setup Configuration Files
      run: |
        echo "Setting up configuration files..."
        
        # Ensure config directories exist
        mkdir -p configs/caddy/
        
        # Check if Caddyfile exists in the expected location
        if [ ! -f "configs/caddy/Caddyfile" ]; then
          echo "Warning: Caddyfile not found at configs/caddy/Caddyfile"
          # Fix if possible by copying from a known location
          if [ -f "/tmp/Caddyfile" ]; then
            echo "Copying Caddyfile from /tmp/Caddyfile"
            cp /tmp/Caddyfile configs/caddy/Caddyfile
          else
            echo "::error::Cannot find Caddyfile to copy"
            exit 1
          fi
        fi
        
        # Verify file permissions
        chmod 644 configs/caddy/Caddyfile
        echo "Caddy configuration setup successfully"
>>>>>>> c661507f
        
    - name: Create MySQL Exporter Configuration
      run: |
        # Load environment variables for this step only
        export $(jq -r 'to_entries[] | "\(.key)=\(.value)"' "$HOME/secrets/homeserver-env-secrets.json" | xargs)
        echo "Creating MySQL exporter .my.cnf configuration..."
        
        # Create the config directory if it doesn't exist
        mkdir -p configs/mariadb/
        
        # Remove any existing file/directory with the same name to prevent conflicts
        rm -rf configs/mariadb/exporter.my.cnf
        
        # Create .my.cnf file with current environment variables
        echo "[client]" > configs/mariadb/exporter.my.cnf
        echo "user = monitoring" >> configs/mariadb/exporter.my.cnf
        echo "password = ${MONITORING_DB_PASSWORD}" >> configs/mariadb/exporter.my.cnf
        echo "host = mariadb" >> configs/mariadb/exporter.my.cnf
        echo "port = 3306" >> configs/mariadb/exporter.my.cnf
        
        # Set appropriate permissions (readable by container user)
        chmod 644 configs/mariadb/exporter.my.cnf
        echo "MySQL exporter configuration created successfully"

    - name: Deploy Monitoring Stack
      run: |
        # Load environment variables for this step only
        export $(jq -r 'to_entries[] | "\(.key)=\(.value)"' "$HOME/secrets/homeserver-env-secrets.json" | xargs)
        echo "Stopping existing monitoring services..."
        docker-compose stop prometheus grafana loki promtail alertmanager uptime-kuma node-exporter cadvisor redis-exporter mariadb-exporter blackbox-exporter || true
        docker-compose rm -f prometheus grafana loki promtail alertmanager uptime-kuma node-exporter cadvisor redis-exporter mariadb-exporter blackbox-exporter || true
        
        echo "Deploying monitoring services..."
        docker-compose up -d prometheus grafana loki promtail alertmanager uptime-kuma node-exporter cadvisor redis-exporter mariadb-exporter blackbox-exporter
        sleep 20

    - name: Deploy Security Services
      run: |
        # Load environment variables for this step only
        export $(jq -r 'to_entries[] | "\(.key)=\(.value)"' "$HOME/secrets/homeserver-env-secrets.json" | xargs)
        echo "Stopping existing security services..."
        docker-compose stop fail2ban || true
        docker-compose rm -f fail2ban || true
        
        echo "Deploying security services..."
        docker-compose up -d fail2ban
        sleep 10

    - name: Health Check
      run: |
        # Load environment variables for this step only
        export $(jq -r 'to_entries[] | "\(.key)=\(.value)"' "$HOME/secrets/homeserver-env-secrets.json" | xargs)
        echo "Performing health checks..."
        
        # Check core services
        for service in caddy mariadb redis runner-webhook; do
          echo "Checking $service..."
          timeout=60
          elapsed=0
          
          while [[ $elapsed -lt $timeout ]]; do
            case $service in
              caddy)
                if docker-compose ps "$service" | grep -q "Up"; then
                  echo "$service is running"
                  break
                fi
                ;;
              mariadb)
                if docker-compose ps "$service" | grep -q "Up"; then
                  echo "$service is running"
                  break
                fi
                ;;
              redis)
                if docker-compose ps "$service" | grep -q "Up"; then
                  echo "$service is running"
                  break
                fi
                ;;
              runner-webhook)
                if docker-compose ps "$service" | grep -q "Up"; then
                  echo "$service is running"
                  break
                fi
                ;;
            esac
            sleep 5
            elapsed=$((elapsed + 5))
          done
          
          if [[ $elapsed -ge $timeout ]]; then
            echo "$service failed to start"
            exit 1
          fi
        done
        
        # Check monitoring services
        for service in prometheus grafana; do
          echo "Checking $service..."
          if docker-compose ps "$service" | grep -q "Up"; then
            echo "$service is running"
          else
            echo "$service not running (non-critical)"
          fi
        done
        
        echo "All critical services are running"

    - name: Test External Access
      run: |
        # Load environment variables for this step only
        export $(jq -r 'to_entries[] | "\(.key)=\(.value)"' "$HOME/secrets/homeserver-env-secrets.json" | xargs)
        echo "Testing external access..."
        sleep 30
        
        endpoints=(
          "https://monitoring.${DOMAIN}/api/health"
          "https://status.${DOMAIN}"
          "https://runners.${DOMAIN}/health"
        )
        
        for endpoint in "${endpoints[@]}"; do
          echo "Testing $endpoint..."
          if curl -f -s --max-time 30 --insecure "$endpoint" >/dev/null 2>&1; then
            echo "External endpoint accessible"
          else
            echo "External endpoint not accessible (may need more time)"
          fi
        done


    # Fix permissions for next run
    - name: Fix Permissions for Next Run
      if: always()
      run: |
        echo "Fixing permissions for next run..."
        # Fix ownership of any created files/directories
        sudo chown -R $USER:$USER . || true
        sudo chmod -R u+w . || true
        echo "Permissions fixed"

    - name: Deployment Summary
      run: |
        echo "Deployment completed successfully!"
        echo ""
        echo "Service Categories Deployed:"
        echo "  • Core Infrastructure (Proxy, Database, Cache, GitHub Runners)"
        echo "  • Media Services (Plex, qBittorrent)"
        echo "  • Gaming Services (TeamSpeak, CS2)"
        echo "  • Monitoring Stack (Prometheus, Grafana, Loki, Alerting, Uptime)"
        echo "  • Security Services (Fail2Ban)"
        echo ""
        echo "Configuration:"
        echo "  • All environment variables loaded from encrypted secrets"
        echo "  • Single passphrase authentication used"
        echo "  • Secure cleanup completed"<|MERGE_RESOLUTION|>--- conflicted
+++ resolved
@@ -188,9 +188,6 @@
         docker-compose up -d plex qbittorrent teamspeak cs2-server
         sleep 30
 
-    # Create MySQL exporter configuration file
-<<<<<<< HEAD
-=======
     # Ensure all required configuration files exist
     - name: Setup Configuration Files
       run: |
@@ -215,7 +212,6 @@
         # Verify file permissions
         chmod 644 configs/caddy/Caddyfile
         echo "Caddy configuration setup successfully"
->>>>>>> c661507f
         
     - name: Create MySQL Exporter Configuration
       run: |
