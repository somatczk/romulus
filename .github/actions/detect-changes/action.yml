--- conflicted
+++ resolved
@@ -49,7 +49,6 @@
         else
           echo "Detecting changed files..."
           
-<<<<<<< HEAD
           # Always running on master branch - use GitHub's provided commit references
           PREVIOUS_COMMIT="${{ github.event.before }}"
           CURRENT_COMMIT="${{ github.sha }}"
@@ -60,38 +59,10 @@
             full_deploy="true"
           else
             echo "Comparing commits: $PREVIOUS_COMMIT -> $CURRENT_COMMIT"
-=======
-          if [[ "${{ github.event_name }}" == "push" ]]; then
-            PREVIOUS_COMMIT="${{ github.event.before }}"
-            CURRENT_COMMIT="${{ github.sha }}"
-            
-            # Check if previous commit is valid
-            if [[ "$PREVIOUS_COMMIT" == "0000000000000000000000000000000000000000" ]]; then
-              echo "New branch or first commit detected, triggering full deployment"
-              full_deploy="true"
-            elif ! git cat-file -e "$PREVIOUS_COMMIT" 2>/dev/null; then
-              echo "Previous commit $PREVIOUS_COMMIT not found, using HEAD~1"
-              PREVIOUS_COMMIT="HEAD~1"
-              # Verify HEAD~1 exists
-              if ! git cat-file -e "HEAD~1" 2>/dev/null; then
-                echo "HEAD~1 also not found, likely first commit - triggering full deployment"
-                full_deploy="true"
-              fi
-            fi
-          else
-            PREVIOUS_COMMIT="HEAD~1"
-            CURRENT_COMMIT="HEAD"
-            # Verify HEAD~1 exists for non-push events
-            if ! git cat-file -e "HEAD~1" 2>/dev/null; then
-              echo "HEAD~1 not found, likely first commit - triggering full deployment"
-              full_deploy="true"
-            fi
->>>>>>> ea476b71
           fi
           
           # Only attempt diff if we haven't already decided on full deployment
           if [[ "$full_deploy" != "true" ]]; then
-<<<<<<< HEAD
             # Ensure we have both commits locally before attempting diff
             for commit in "$PREVIOUS_COMMIT" "$CURRENT_COMMIT"; do
               if ! git cat-file -e "$commit" 2>/dev/null; then
@@ -112,23 +83,6 @@
                 echo "Git diff failed, triggering full deployment"
                 full_deploy="true"
               fi
-=======
-            echo "Comparing $PREVIOUS_COMMIT to $CURRENT_COMMIT"
-            
-            # Try primary method with range syntax
-            if git diff --name-only "$PREVIOUS_COMMIT..$CURRENT_COMMIT" > changed_files.txt 2>/dev/null && [[ -s changed_files.txt || $(git diff --name-only "$PREVIOUS_COMMIT..$CURRENT_COMMIT" | wc -l) -eq 0 ]]; then
-              echo "Successfully detected file changes using range syntax"
-            # Fallback to space-separated commits
-            elif git diff --name-only "$PREVIOUS_COMMIT" "$CURRENT_COMMIT" > changed_files.txt 2>/dev/null; then
-              echo "Successfully detected file changes using space-separated syntax"
-            # Final fallback to HEAD~1
-            elif git diff --name-only HEAD~1 HEAD > changed_files.txt 2>/dev/null; then
-              echo "Fallback: Using HEAD~1..HEAD comparison"
-            else
-              echo "All change detection methods failed, triggering full deployment"
-              echo "Debug info: PREVIOUS_COMMIT=$PREVIOUS_COMMIT, CURRENT_COMMIT=$CURRENT_COMMIT"
-              full_deploy="true"
->>>>>>> ea476b71
             fi
           else
             echo "Full deployment already triggered, skipping file change detection"
